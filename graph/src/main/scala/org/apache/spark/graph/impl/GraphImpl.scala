package org.apache.spark.graph.impl

import scala.collection.JavaConversions._

import scala.collection.mutable
import scala.collection.mutable.ArrayBuffer

import org.apache.spark.SparkContext._
import org.apache.spark.HashPartitioner
import org.apache.spark.util.ClosureCleaner

import org.apache.spark.graph._
import org.apache.spark.graph.impl.GraphImpl._
import org.apache.spark.graph.impl.MsgRDDFunctions._
import org.apache.spark.rdd.RDD
import org.apache.spark.storage.StorageLevel
import org.apache.spark.util.collection.{BitSet, OpenHashSet, PrimitiveKeyOpenHashMap}


/**
 * The Iterator type returned when constructing edge triplets
 */
class EdgeTripletIterator[VD: ClassManifest, ED: ClassManifest](
  val vidToIndex: VertexIdToIndexMap,
  val vertexArray: Array[VD],
  val edgePartition: EdgePartition[ED]) extends Iterator[EdgeTriplet[VD, ED]] {

  private var pos = 0
  private val et = new EdgeTriplet[VD, ED]
  private val vmap = new PrimitiveKeyOpenHashMap[Vid, VD](vidToIndex, vertexArray)

  override def hasNext: Boolean = pos < edgePartition.size
  override def next() = {
    et.srcId = edgePartition.srcIds(pos)
    // assert(vmap.containsKey(e.src.id))
    et.srcAttr = vmap(et.srcId)
    et.dstId = edgePartition.dstIds(pos)
    // assert(vmap.containsKey(e.dst.id))
    et.dstAttr = vmap(et.dstId)
    et.attr = edgePartition.data(pos)
    pos += 1
    et
  }

  override def toList: List[EdgeTriplet[VD, ED]] = {
    val lb = new mutable.ListBuffer[EdgeTriplet[VD,ED]]
    val currentEdge = new EdgeTriplet[VD, ED]
    for (i <- (0 until edgePartition.size)) {
      currentEdge.srcId = edgePartition.srcIds(i)
      // assert(vmap.containsKey(e.src.id))
      currentEdge.srcAttr = vmap(currentEdge.srcId)
      currentEdge.dstId = edgePartition.dstIds(i)
      // assert(vmap.containsKey(e.dst.id))
      currentEdge.dstAttr = vmap(currentEdge.dstId)
      currentEdge.attr = edgePartition.data(i)
      lb += currentEdge
    }
    lb.toList
  }
} // end of Edge Triplet Iterator


/**
 * A Graph RDD that supports computation on graphs.
 */
class GraphImpl[VD: ClassManifest, ED: ClassManifest] protected (
    @transient val vTable: VertexSetRDD[VD],
    @transient val vid2pid: VertexSetRDD[Array[Pid]],
    @transient val localVidMap: RDD[(Pid, VertexIdToIndexMap)],
    @transient val eTable: RDD[(Pid, EdgePartition[ED])] )
  extends Graph[VD, ED] {

  def this() = this(null, null, null, null)

  /**
   * (localVidMap: VertexSetRDD[Pid, VertexIdToIndexMap]) is a version of the
   * vertex data after it is replicated. Within each partition, it holds a map
   * from vertex ID to the index where that vertex's attribute is stored. This
   * index refers to an array in the same partition in vTableReplicatedValues.
   *
   * (vTableReplicatedValues: VertexSetRDD[Pid, Array[VD]]) holds the vertex data
   * and is arranged as described above.
   */
  @transient val vTableReplicatedValues: RDD[(Pid, Array[VD])] =
    createVTableReplicated(vTable, vid2pid, localVidMap)

  /** Return a RDD of vertices. */
  @transient override val vertices = vTable

  /** Return a RDD of edges. */
  @transient override val edges: RDD[Edge[ED]] = {
    eTable.mapPartitions( iter => iter.next()._2.iterator , true )
  }

  /** Return a RDD that brings edges with its source and destination vertices together. */
  @transient override val triplets: RDD[EdgeTriplet[VD, ED]] =
    makeTriplets(localVidMap, vTableReplicatedValues, eTable)

  override def persist(newLevel: StorageLevel): Graph[VD, ED] = {
    eTable.persist(newLevel)
    vid2pid.persist(newLevel)
    vTable.persist(newLevel)
    localVidMap.persist(newLevel)
    // vTableReplicatedValues.persist(newLevel)
    this
  }

  override def cache(): Graph[VD, ED] = persist(StorageLevel.MEMORY_ONLY)

  override def statistics: Map[String, Any] = {
    val numVertices = this.numVertices
    val numEdges = this.numEdges
    val replicationRatio =
      vid2pid.map(kv => kv._2.size).sum / vTable.count
    val loadArray =
      eTable.map{ case (pid, epart) => epart.data.size }.collect.map(x => x.toDouble / numEdges)
    val minLoad = loadArray.min
    val maxLoad = loadArray.max
    Map(
      "Num Vertices" -> numVertices, "Num Edges" -> numEdges,
      "Replication" -> replicationRatio, "Load Array" -> loadArray,
      "Min Load" -> minLoad, "Max Load" -> maxLoad)
  }

  /**
   * Display the lineage information for this graph.
   */
  def printLineage() = {

    def traverseLineage(rdd: RDD[_], indent: String = "", visited: Map[Int, String] = Map.empty[Int, String]) {
      if(visited.contains(rdd.id)) {
        println(indent + visited(rdd.id))
        println(indent)
      } else {
        val locs = rdd.partitions.map( p => rdd.preferredLocations(p) )
        val cacheLevel = rdd.getStorageLevel
        val name = rdd.id
        val deps = rdd.dependencies
        val partitioner = rdd.partitioner
        val numparts = partitioner match { case Some(p) => p.numPartitions; case None => 0}
        println(indent + name + ": " + cacheLevel.description + " (partitioner: " + partitioner + ", " + numparts +")")
        println(indent + " |--->  Deps:    " + deps.map(d => (d, d.rdd.id) ).toString)
        println(indent + " |--->  PrefLoc: " + locs.map(x=> x.toString).mkString(", "))
        deps.foreach(d => traverseLineage(d.rdd, indent + " | ", visited))
      }
    }

    println("eTable ------------------------------------------")
    traverseLineage(eTable, "  ")
    var visited = Map(eTable.id -> "eTable")

    println("\n\nvTable.index ------------------------------------")
    traverseLineage(vTable.index.rdd, "  ", visited)
    visited += (vTable.index.rdd.id -> "vTable.index")

    println("\n\nvTable.values ------------------------------------")
    traverseLineage(vTable.valuesRDD, "  ", visited)
    visited += (vTable.valuesRDD.id -> "vTable.values")

    println("\n\nvTable ------------------------------------------")
    traverseLineage(vTable, "  ", visited)
    visited += (vTable.id -> "vTable")

    println("\n\nvid2pid -----------------------------------------")
    traverseLineage(vid2pid, "  ", visited)
    visited += (vid2pid.id -> "vid2pid")
    visited += (vid2pid.valuesRDD.id -> "vid2pid.values")

    println("\n\nlocalVidMap -------------------------------------")
    traverseLineage(localVidMap, "  ", visited)
    visited += (localVidMap.id -> "localVidMap")

    println("\n\nvTableReplicatedValues --------------------------")
    traverseLineage(vTableReplicatedValues, "  ", visited)
    visited += (vTableReplicatedValues.id -> "vTableReplicatedValues")

    println("\n\ntriplets ----------------------------------------")
    traverseLineage(triplets, "  ", visited)
    println(visited)
  } // end of print lineage

  override def reverse: Graph[VD, ED] = {
    val newEtable = eTable.mapPartitions( _.map{ case (pid, epart) => (pid, epart.reverse) },
      preservesPartitioning = true)
    new GraphImpl(vTable, vid2pid, localVidMap, newEtable)
  }

  override def mapVertices[VD2: ClassManifest](f: (Vid, VD) => VD2): Graph[VD2, ED] = {
    val newVTable = vTable.mapValuesWithKeys((vid, data) => f(vid, data))
    new GraphImpl(newVTable, vid2pid, localVidMap, eTable)
  }

  override def mapEdges[ED2: ClassManifest](f: Edge[ED] => ED2): Graph[VD, ED2] = {
    val newETable = eTable.mapPartitions(_.map{ case (pid, epart) => (pid, epart.map(f)) },
      preservesPartitioning = true)
    new GraphImpl(vTable, vid2pid, localVidMap, newETable)
  }

  override def mapTriplets[ED2: ClassManifest](f: EdgeTriplet[VD, ED] => ED2): Graph[VD, ED2] =
    GraphImpl.mapTriplets(this, f)

  override def subgraph(epred: EdgeTriplet[VD,ED] => Boolean = (x => true),
    vpred: (Vid, VD) => Boolean = ((a,b) => true) ): Graph[VD, ED] = {

    /** @todo The following code behaves deterministically on each
     * vertex predicate but uses additional space.  Should we swithc to
     * this version
     */
    // val predGraph = mapVertices(v => (v.data, vpred(v)))
    // val newETable = predGraph.triplets.filter(t =>
    //   if(v.src.data._2 && v.dst.data._2) {
    //     val src = Vertex(t.src.id, t.src.data._1)
    //     val dst = Vertex(t.dst.id, t.dst.data._1)
    //     epred(new EdgeTriplet[VD, ED](src, dst, t.data))
    //   } else { false })

    // val newVTable = predGraph.vertices.filter(v => v.data._1)
    //   .map(v => (v.id, v.data._1)).indexed()

    // Reuse the partitioner (but not the index) from this graph
    val newVTable =
      VertexSetRDD(vertices.filter(v => vpred(v._1, v._2)).partitionBy(vTable.index.partitioner))


    // Restrict the set of edges to those that satisfy the vertex and the edge predicate.
    val newETable = createETable(
      triplets.filter(
        t => vpred( t.srcId, t.srcAttr ) && vpred( t.dstId, t.dstAttr ) && epred(t)
        )
        .map( t => Edge(t.srcId, t.dstId, t.attr) ))

    // Construct the Vid2Pid map. Here we assume that the filter operation
    // behaves deterministically.
    // @todo reindex the vertex and edge tables
    val newVid2Pid = createVid2Pid(newETable, newVTable.index)
    val newVidMap = createLocalVidMap(newETable)

    new GraphImpl(newVTable, newVid2Pid, localVidMap, newETable)
  }

  override def groupEdgeTriplets[ED2: ClassManifest](
    f: Iterator[EdgeTriplet[VD,ED]] => ED2 ): Graph[VD,ED2] = {
      val newEdges: RDD[Edge[ED2]] = triplets.mapPartitions { partIter =>
        partIter
        // TODO(crankshaw) toList requires that the entire edge partition
        // can fit in memory right now.
        .toList
        // groups all ETs in this partition that have the same src and dst
        // Because all ETs with the same src and dst will live on the same
        // partition due to the canonicalRandomVertexCut partitioner, this
        // guarantees that these ET groups will be complete.
        .groupBy { t: EdgeTriplet[VD, ED] =>  (t.srcId, t.dstId) }
        .mapValues { ts: List[EdgeTriplet[VD, ED]] => f(ts.toIterator) }
        .toList
        .toIterator
        .map { case ((src, dst), data) => Edge(src, dst, data) }
        .toIterator
      }

      //TODO(crankshaw) eliminate the need to call createETable
      val newETable = createETable(newEdges)
      new GraphImpl(vTable, vid2pid, localVidMap, newETable)
  }

  override def groupEdges[ED2: ClassManifest](f: Iterator[Edge[ED]] => ED2 ):
    Graph[VD,ED2] = {

      val newEdges: RDD[Edge[ED2]] = edges.mapPartitions { partIter =>
        partIter.toList
        .groupBy { e: Edge[ED] => (e.srcId, e.dstId) }
        .mapValues { ts => f(ts.toIterator) }
        .toList
        .toIterator
        .map { case ((src, dst), data) => Edge(src, dst, data) }
      }
      // TODO(crankshaw) eliminate the need to call createETable
      val newETable = createETable(newEdges)

      new GraphImpl(vTable, vid2pid, localVidMap, newETable)
  }

  //////////////////////////////////////////////////////////////////////////////////////////////////
  // Lower level transformation methods
  //////////////////////////////////////////////////////////////////////////////////////////////////

  override def mapReduceTriplets[A: ClassManifest](
      mapFunc: EdgeTriplet[VD, ED] => Array[(Vid, A)],
      reduceFunc: (A, A) => A)
    : VertexSetRDD[A] =
    GraphImpl.mapReduceTriplets(this, mapFunc, reduceFunc)

  override def outerJoinVertices[U: ClassManifest, VD2: ClassManifest]
    (updates: RDD[(Vid, U)])(updateF: (Vid, VD, Option[U]) => VD2)
    : Graph[VD2, ED] = {
    ClosureCleaner.clean(updateF)
    val newVTable = vTable.leftJoin(updates)(updateF)
    new GraphImpl(newVTable, vid2pid, localVidMap, eTable)
  }
} // end of class GraphImpl


object GraphImpl {

  def apply[VD: ClassManifest, ED: ClassManifest](
    vertices: RDD[(Vid, VD)], edges: RDD[Edge[ED]],
    defaultVertexAttr: VD):
  GraphImpl[VD,ED] = {
    apply(vertices, edges, defaultVertexAttr, (a:VD, b:VD) => a)
  }

  def apply[VD: ClassManifest, ED: ClassManifest](
    vertices: RDD[(Vid, VD)],
    edges: RDD[Edge[ED]],
    defaultVertexAttr: VD,
    mergeFunc: (VD, VD) => VD): GraphImpl[VD,ED] = {

    val vtable = VertexSetRDD(vertices, mergeFunc)
    /**
     * @todo Verify that there are no edges that contain vertices
     * that are not in vTable.  This should probably be resolved:
     *
     *  edges.flatMap{ e => Array((e.srcId, null), (e.dstId, null)) }
     *       .cogroup(vertices).map{
     *         case (vid, _, attr) =>
     *           if (attr.isEmpty) (vid, defaultValue)
     *           else (vid, attr)
     *        }
     *
     */
    val etable = createETable(edges)
    val vid2pid = createVid2Pid(etable, vtable.index)
    val localVidMap = createLocalVidMap(etable)
    new GraphImpl(vtable, vid2pid, localVidMap, etable)
  }

  /**
   * Create the edge table RDD, which is much more efficient for Java heap storage than the
   * normal edges data structure (RDD[(Vid, Vid, ED)]).
   *
   * The edge table contains multiple partitions, and each partition contains only one RDD
   * key-value pair: the key is the partition id, and the value is an EdgePartition object
   * containing all the edges in a partition.
   */
  protected def createETable[ED: ClassManifest](edges: RDD[Edge[ED]])
    : RDD[(Pid, EdgePartition[ED])] = {
    // Get the number of partitions
    val numPartitions = edges.partitions.size
    val ceilSqrt: Pid = math.ceil(math.sqrt(numPartitions)).toInt
    edges.map { e =>
      // Random partitioning based on the source vertex id.
      // val part: Pid = edgePartitionFunction1D(e.srcId, e.dstId, numPartitions)
      // val part: Pid = edgePartitionFunction2D(e.srcId, e.dstId, numPartitions, ceilSqrt)
      val part: Pid = randomVertexCut(e.srcId, e.dstId, numPartitions)

      // Should we be using 3-tuple or an optimized class
      new MessageToPartition(part, (e.srcId, e.dstId, e.attr))
    }
    .partitionBy(new HashPartitioner(numPartitions))
    .mapPartitionsWithIndex( (pid, iter) => {
      val builder = new EdgePartitionBuilder[ED]
      iter.foreach { message =>
        val data = message.data
        builder.add(data._1, data._2, data._3)
      }
      val edgePartition = builder.toEdgePartition
      Iterator((pid, edgePartition))
    }, preservesPartitioning = true).cache()
  }

  protected def createVid2Pid[ED: ClassManifest](
    eTable: RDD[(Pid, EdgePartition[ED])],
    vTableIndex: VertexSetIndex): VertexSetRDD[Array[Pid]] = {
    val preAgg = eTable.mapPartitions { iter =>
      val (pid, edgePartition) = iter.next()
      val vSet = new VertexSet
      edgePartition.foreach(e => {vSet.add(e.srcId); vSet.add(e.dstId)})
      vSet.iterator.map { vid => (vid.toLong, pid) }
    }.partitionBy(vTableIndex.rdd.partitioner.get)
    VertexSetRDD[Pid, ArrayBuffer[Pid]](preAgg, vTableIndex,
      (p: Pid) => ArrayBuffer(p),
      (ab: ArrayBuffer[Pid], p:Pid) => {ab.append(p); ab},
      (a: ArrayBuffer[Pid], b: ArrayBuffer[Pid]) => a ++ b)
      .mapValues(a => a.toArray).cache()
  }

  protected def createLocalVidMap[ED: ClassManifest](eTable: RDD[(Pid, EdgePartition[ED])]):
    RDD[(Pid, VertexIdToIndexMap)] = {
    eTable.mapPartitions( _.map{ case (pid, epart) =>
      val vidToIndex = new VertexIdToIndexMap
      epart.foreach{ e =>
        vidToIndex.add(e.srcId)
        vidToIndex.add(e.dstId)
      }
      (pid, vidToIndex)
    }, preservesPartitioning = true).cache()
  }

  protected def createVTableReplicated[VD: ClassManifest](
      vTable: VertexSetRDD[VD],
      vid2pid: VertexSetRDD[Array[Pid]],
      replicationMap: RDD[(Pid, VertexIdToIndexMap)]):
    RDD[(Pid, Array[VD])] = {
    // Join vid2pid and vTable, generate a shuffle dependency on the joined
    // result, and get the shuffle id so we can use it on the slave.
    val msgsByPartition = vTable.zipJoinFlatMap(vid2pid) { (vid, vdata, pids) =>
      // TODO(rxin): reuse VertexBroadcastMessage
      pids.iterator.map { pid =>
        new VertexBroadcastMsg[VD](pid, vid, vdata)
      }
    }.partitionBy(replicationMap.partitioner.get).cache()

    replicationMap.zipPartitions(msgsByPartition){
      (mapIter, msgsIter) =>
      val (pid, vidToIndex) = mapIter.next()
      assert(!mapIter.hasNext)
      // Populate the vertex array using the vidToIndex map
      val vertexArray = new Array[VD](vidToIndex.capacity)
      for (msg <- msgsIter) {
        val ind = vidToIndex.getPos(msg.vid) & OpenHashSet.POSITION_MASK
        vertexArray(ind) = msg.data
      }
      Iterator((pid, vertexArray))
    }.cache()

    // @todo assert edge table has partitioner
  }

  def makeTriplets[VD: ClassManifest, ED: ClassManifest](
    localVidMap: RDD[(Pid, VertexIdToIndexMap)],
    vTableReplicatedValues: RDD[(Pid, Array[VD]) ],
    eTable: RDD[(Pid, EdgePartition[ED])]): RDD[EdgeTriplet[VD, ED]] = {
    eTable.zipPartitions(localVidMap, vTableReplicatedValues) {
      (eTableIter, vidMapIter, replicatedValuesIter) =>
      val (_, vidToIndex) = vidMapIter.next()
      val (_, vertexArray) = replicatedValuesIter.next()
      val (_, edgePartition) = eTableIter.next()
      new EdgeTripletIterator(vidToIndex, vertexArray, edgePartition)
    }
  }

  def mapTriplets[VD: ClassManifest, ED: ClassManifest, ED2: ClassManifest](
    g: GraphImpl[VD, ED],
    f: EdgeTriplet[VD, ED] => ED2): Graph[VD, ED2] = {
    val newETable = g.eTable.zipPartitions(g.localVidMap, g.vTableReplicatedValues){
      (edgePartitionIter, vidToIndexIter, vertexArrayIter) =>
      val (pid, edgePartition) = edgePartitionIter.next()
      val (_, vidToIndex) = vidToIndexIter.next()
      val (_, vertexArray) = vertexArrayIter.next()
      val et = new EdgeTriplet[VD, ED]
      val vmap = new PrimitiveKeyOpenHashMap[Vid, VD](vidToIndex, vertexArray)
      val newEdgePartition = edgePartition.map{e =>
        et.set(e)
        et.srcAttr = vmap(e.srcId)
        et.dstAttr = vmap(e.dstId)
        f(et)
      }
      Iterator((pid, newEdgePartition))
    }
    new GraphImpl(g.vTable, g.vid2pid, g.localVidMap, newETable)
  }

  def mapReduceTriplets[VD: ClassManifest, ED: ClassManifest, A: ClassManifest](
    g: GraphImpl[VD, ED],
    mapFunc: EdgeTriplet[VD, ED] => Array[(Vid, A)],
    reduceFunc: (A, A) => A): VertexSetRDD[A] = {

    ClosureCleaner.clean(mapFunc)
    ClosureCleaner.clean(reduceFunc)

    // Map and preaggregate
    val preAgg = g.eTable.zipPartitions(g.localVidMap, g.vTableReplicatedValues){
      (edgePartitionIter, vidToIndexIter, vertexArrayIter) =>
      val (_, edgePartition) = edgePartitionIter.next()
      val (_, vidToIndex) = vidToIndexIter.next()
      val (_, vertexArray) = vertexArrayIter.next()
      assert(!edgePartitionIter.hasNext)
      assert(!vidToIndexIter.hasNext)
      assert(!vertexArrayIter.hasNext)
      assert(vidToIndex.capacity == vertexArray.size)
      // Reuse the vidToIndex map to run aggregation.
      val vmap = new PrimitiveKeyOpenHashMap[Vid, VD](vidToIndex, vertexArray)
      // TODO(jegonzal): This doesn't allow users to send messages to arbitrary vertices.
      val msgArray = new Array[A](vertexArray.size)
      val msgBS = new BitSet(vertexArray.size)
      // Iterate over the partition
      val et = new EdgeTriplet[VD, ED]

      edgePartition.foreach { e =>
        et.set(e)
        et.srcAttr = vmap(e.srcId)
        et.dstAttr = vmap(e.dstId)
        // TODO(rxin): rewrite the foreach using a simple while loop to speed things up.
        // Also given we are only allowing zero, one, or two messages, we can completely unroll
        // the for loop.
        mapFunc(et).foreach { case (vid, msg) =>
          // verify that the vid is valid
          assert(vid == et.srcId || vid == et.dstId)
          // Get the index of the key
          val ind = vidToIndex.getPos(vid) & OpenHashSet.POSITION_MASK
          // Populate the aggregator map
          if (msgBS.get(ind)) {
            msgArray(ind) = reduceFunc(msgArray(ind), msg)
          } else {
            msgArray(ind) = msg
            msgBS.set(ind)
          }
        }
      }
      // construct an iterator of tuples Iterator[(Vid, A)]
      msgBS.iterator.map { ind =>
        new AggregationMsg[A](vidToIndex.getValue(ind), msgArray(ind))
      }
    }.partitionBy(g.vTable.index.rdd.partitioner.get)
    // do the final reduction reusing the index map
    VertexSetRDD.aggregate(preAgg, g.vTable.index, reduceFunc)
  }

  protected def edgePartitionFunction1D(src: Vid, dst: Vid, numParts: Pid): Pid = {
    val mixingPrime: Vid = 1125899906842597L
    (math.abs(src) * mixingPrime).toInt % numParts
  }

  /**
   * This function implements a classic 2D-Partitioning of a sparse matrix.
   * Suppose we have a graph with 11 vertices that we want to partition
   * over 9 machines.  We can use the following sparse matrix representation:
   *
   *       __________________________________
   *  v0   | P0 *     | P1       | P2    *  |
   *  v1   |  ****    |  *       |          |
   *  v2   |  ******* |      **  |  ****    |
   *  v3   |  *****   |  *  *    |       *  |
   *       ----------------------------------
   *  v4   | P3 *     | P4 ***   | P5 **  * |
   *  v5   |  *  *    |  *       |          |
   *  v6   |       *  |      **  |  ****    |
   *  v7   |  * * *   |  *  *    |       *  |
   *       ----------------------------------
   *  v8   | P6   *   | P7    *  | P8  *   *|
   *  v9   |     *    |  *    *  |          |
   *  v10  |       *  |      **  |  *  *    |
   *  v11  | * <-E    |  ***     |       ** |
   *       ----------------------------------
   *
   * The edge denoted by E connects v11 with v1 and is assigned to
   * processor P6.  To get the processor number we divide the matrix
   * into sqrt(numProc) by sqrt(numProc) blocks.  Notice that edges
   * adjacent to v11 can only be in the first colum of
   * blocks (P0, P3, P6) or the last row of blocks (P6, P7, P8).
   * As a consequence we can guarantee that v11 will need to be
   * replicated to at most 2 * sqrt(numProc) machines.
   *
   * Notice that P0 has many edges and as a consequence this
   * partitioning would lead to poor work balance.  To improve
   * balance we first multiply each vertex id by a large prime
   * to effectively shuffle the vertex locations.
   *
   * One of the limitations of this approach is that the number of
   * machines must either be a perfect square.  We partially address
   * this limitation by computing the machine assignment to the next
   * largest perfect square and then mapping back down to the actual
   * number of machines.  Unfortunately, this can also lead to work
   * imbalance and so it is suggested that a perfect square is used.
   *
   *
   */
  protected def edgePartitionFunction2D(src: Vid, dst: Vid,
    numParts: Pid, ceilSqrtNumParts: Pid): Pid = {
    val mixingPrime: Vid = 1125899906842597L
    val col: Pid = ((math.abs(src) * mixingPrime) % ceilSqrtNumParts).toInt
    val row: Pid = ((math.abs(dst) * mixingPrime) % ceilSqrtNumParts).toInt
    (col * ceilSqrtNumParts + row) % numParts
  }

  /**
   * Assign edges to an aribtrary machine corresponding to a
   * random vertex cut.
   */
  protected def randomVertexCut(src: Vid, dst: Vid, numParts: Pid): Pid = {
    math.abs((src, dst).hashCode()) % numParts
  }

  /**
   * Assign edges to an arbitrary machine corresponding to a random vertex cut. This
   * function ensures that edges of opposite direction between the same two vertices
   * will end up on the same partition.
   */
<<<<<<< HEAD
  protected def canonicalRandomVertexCut(src: Vid, dst: Vid, numParts: Pid): Pid = {
    val lower = math.min(src, dst)
    val higher = math.max(src, dst)
    math.abs((lower, higher).hashCode()) % numParts
=======
  protected def canonicalEdgePartitionFunction2D(srcOrig: Vid, dstOrig: Vid,
    numParts: Pid, ceilSqrtNumParts: Pid): Pid = {
    val mixingPrime: Vid = 1125899906842597L
    // Partitions by canonical edge direction
    val src = math.min(srcOrig, dstOrig)
    val dst = math.max(srcOrig, dstOrig)
    val col: Pid = ((math.abs(src) * mixingPrime) % ceilSqrtNumParts).toInt
    val row: Pid = ((math.abs(dst) * mixingPrime) % ceilSqrtNumParts).toInt
    (col * ceilSqrtNumParts + row) % numParts
>>>>>>> 1a06f707
  }

} // end of object GraphImpl<|MERGE_RESOLUTION|>--- conflicted
+++ resolved
@@ -585,22 +585,10 @@
    * function ensures that edges of opposite direction between the same two vertices
    * will end up on the same partition.
    */
-<<<<<<< HEAD
   protected def canonicalRandomVertexCut(src: Vid, dst: Vid, numParts: Pid): Pid = {
     val lower = math.min(src, dst)
     val higher = math.max(src, dst)
     math.abs((lower, higher).hashCode()) % numParts
-=======
-  protected def canonicalEdgePartitionFunction2D(srcOrig: Vid, dstOrig: Vid,
-    numParts: Pid, ceilSqrtNumParts: Pid): Pid = {
-    val mixingPrime: Vid = 1125899906842597L
-    // Partitions by canonical edge direction
-    val src = math.min(srcOrig, dstOrig)
-    val dst = math.max(srcOrig, dstOrig)
-    val col: Pid = ((math.abs(src) * mixingPrime) % ceilSqrtNumParts).toInt
-    val row: Pid = ((math.abs(dst) * mixingPrime) % ceilSqrtNumParts).toInt
-    (col * ceilSqrtNumParts + row) % numParts
->>>>>>> 1a06f707
   }
 
 } // end of object GraphImpl